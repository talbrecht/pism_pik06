--- conflicted
+++ resolved
@@ -163,18 +163,15 @@
     return 0;
   }
 
-<<<<<<< HEAD
   DM da2;
   ierr = grid->get_dm(1, grid->max_stencil_width, da2); CHKERRQ(ierr);
 
   ierr = DMCreateGlobalVector(da2, &tmp); CHKERRQ(ierr);
-=======
   if (getVerbosityLevel() > 3) {
     ierr = PetscPrintf(grid->com, "  Writing %s...\n", name.c_str()); CHKERRQ(ierr);
   }
 
-  ierr = DMCreateGlobalVector(grid->da2, &tmp); CHKERRQ(ierr);
->>>>>>> 15c7400d
+  ierr = DMCreateGlobalVector(da2, &tmp); CHKERRQ(ierr);
 
   for (int j = 0; j < dof; ++j) {
     vars[j].time_independent = time_independent;
@@ -611,14 +608,8 @@
     for (PetscInt j = grid->ys; j < grid->ys+grid->ym; ++j)
       res[i][j] = a_dof[i][j][N];
 
-
-<<<<<<< HEAD
   ierr = DMDAVecRestoreArray(da2, result, &tmp_res); CHKERRQ(ierr);
-  ierr = DMDAVecRestoreArray(da,        v,      &tmp_v); CHKERRQ(ierr);
-=======
-  ierr = DMDAVecRestoreArray(grid->da2, result, &tmp_res); CHKERRQ(ierr);
   ierr = DMDAVecRestoreArrayDOF(da, v, &tmp_v); CHKERRQ(ierr);
->>>>>>> 15c7400d
 
   return 0;
 }
@@ -648,13 +639,8 @@
     for (PetscInt j = grid->ys; j < grid->ys+grid->ym; ++j)
       a_dof[i][j][N] = src[i][j];
 
-<<<<<<< HEAD
   ierr = DMDAVecRestoreArray(da2, source, &tmp_src); CHKERRQ(ierr);
-  ierr = DMDAVecRestoreArray(da,        v,      &tmp_v); CHKERRQ(ierr);
-=======
-  ierr = DMDAVecRestoreArray(grid->da2, source, &tmp_src); CHKERRQ(ierr);
   ierr = DMDAVecRestoreArrayDOF(da, v, &tmp_v); CHKERRQ(ierr);
->>>>>>> 15c7400d
 
   return 0;
 }
