<<<<<<< HEAD
// Copyright (C) 2008-2015 PISM Authors
=======
// Copyright (C)  2008-2015 PISM Authors
>>>>>>> aa7590e5
//
// This file is part of PISM.
//
// PISM is free software; you can redistribute it and/or modify it under the
// terms of the GNU General Public License as published by the Free Software
// Foundation; either version 2 of the License, or (at your option) any later
// version.
//
// PISM is distributed in the hope that it will be useful, but WITHOUT ANY
// WARRANTY; without even the implied warranty of MERCHANTABILITY or FITNESS
// FOR A PARTICULAR PURPOSE.  See the GNU General Public License for more
// details.
//
// You should have received a copy of the GNU General Public License
// along with PISM; if not, write to the Free Software
// Foundation, Inc., 51 Franklin St, Fifth Floor, Boston, MA  02110-1301  USA

#ifndef __PATemperaturePIK_hh
#define __PATemperaturePIK_hh

#include "PAYearlyCycle.hh"
#include "Timeseries.hh"


class PATemperaturePIK : public PAYearlyCycle {
public:
  PATemperaturePIK(IceGrid &g, const PISMConfig &conf);
   // : PAYearlyCycle(g, conf)

  virtual ~PATemperaturePIK();

  virtual PetscErrorCode init(PISMVars &vars);
  virtual PetscErrorCode update(double my_t, double my_dt);
  virtual PetscErrorCode precip_time_series(int i, int j, double *values);
  virtual PetscErrorCode mean_precipitation(IceModelVec2S &result);
protected:
  bool precipitation_correction, precip_increase_per_degree_set, temp_huybrechts_dewolde99_set, temp_era_interim_set, temp_era_interim_sin_set;
  PetscReal precip_increase_per_degree;
  Timeseries *delta_T;
  IceModelVec2S *lat, *surfelev;
};


#endif	// __PATemperaturePIK_hh<|MERGE_RESOLUTION|>--- conflicted
+++ resolved
@@ -1,8 +1,5 @@
-<<<<<<< HEAD
-// Copyright (C) 2008-2015 PISM Authors
-=======
 // Copyright (C)  2008-2015 PISM Authors
->>>>>>> aa7590e5
+
 //
 // This file is part of PISM.
 //
